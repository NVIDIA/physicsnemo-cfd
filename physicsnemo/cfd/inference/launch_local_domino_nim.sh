#!/bin/bash

# For more info on this NIM or how to obtain an NGC API key, see:
# https://catalog.ngc.nvidia.com/orgs/nim/teams/nvidia/containers/domino-automotive-aero

# Check that NGC_API_KEY is set and non-empty
if [[ -z "${NGC_API_KEY}" ]]; then
  echo "ERROR: The environment variable NGC_API_KEY is not set, or it was not exported to this shell."
  echo ""
  echo "To use this script, you must obtain an NGC API key from NVIDIA GPU Cloud (NGC)."
  echo "Visit: https://ngc.nvidia.com/setup/api-key"
  echo ""
  echo "A NGC account is required to obtain an API key; the link above will allow you to register for one."
  echo ""
  echo "Once you have your API key, set and export it in your shell, and re-run this script:"
  echo '  export NGC_API_KEY="YOUR_NGC_API_KEY_HERE"'
  echo '  ./launch_local_domino_nim.sh'
  echo ""
  exit 1
fi

DOCKER_CONFIG="${HOME}/.docker/config.json"
if ! grep -q '"nvcr.io"' "$DOCKER_CONFIG" 2>/dev/null; then
  echo "Not yet authenticated to nvcr.io, attempting login using NGC API key..."
  echo "$NGC_API_KEY" | docker login nvcr.io -u '$oauthtoken' --password-stdin
else
  echo "Already authenticated to nvcr.io (found in ${DOCKER_CONFIG})."
fi

# Check if the port is already in use by a running Docker container
PORT_TO_USE=8000
CONTAINER_ID_USING_PORT=$(docker ps --filter "publish=${PORT_TO_USE}" --format "{{.ID}}")

if [[ -n "$CONTAINER_ID_USING_PORT" ]]; then
  echo "WARNING: TCP port ${PORT_TO_USE} is already in use by the following Docker container(s):"
  docker ps --filter "publish=${PORT_TO_USE}" --format "  ID: {{.ID}}  Image: {{.Image}}  Status: {{.Status}}"
  echo ""
  read -p "Do you want to stop the container(s) using port ${PORT_TO_USE}, to allow launch? [y/N]: " RESP
  if [[ "$RESP" =~ ^[Yy]$ ]]; then
    echo "Stopping container(s) using port ${PORT_TO_USE}..."
    docker stop $CONTAINER_ID_USING_PORT
    echo "Container(s) stopped."
  else
    echo "Aborting launch. Please free up port ${PORT_TO_USE} and try again."
    exit 3
  fi
fi

echo "Launching Domino NIM container..."

docker run \
    --rm \
    --runtime=nvidia \
    --gpus 1 \
    --shm-size 2g \
<<<<<<< HEAD
=======
    -p ${PORT_TO_USE}:${PORT_TO_USE} \
>>>>>>> d30395d3
    -e NGC_API_KEY \
    -t nvcr.io/nim/nvidia/domino-automotive-aero:2.0.0<|MERGE_RESOLUTION|>--- conflicted
+++ resolved
@@ -53,9 +53,6 @@
     --runtime=nvidia \
     --gpus 1 \
     --shm-size 2g \
-<<<<<<< HEAD
-=======
     -p ${PORT_TO_USE}:${PORT_TO_USE} \
->>>>>>> d30395d3
     -e NGC_API_KEY \
     -t nvcr.io/nim/nvidia/domino-automotive-aero:2.0.0